--- conflicted
+++ resolved
@@ -264,7 +264,6 @@
     gems_assert_close(res_out, ref_out, dtype, equal_nan=True)
 
 
-<<<<<<< HEAD
 @pytest.mark.inplace
 @pytest.mark.reciprocal_
 @pytest.mark.parametrize("shape", POINTWISE_SHAPES)
@@ -278,7 +277,8 @@
         res_out = torch.reciprocal_(inp)
 
     gems_assert_close(res_out, ref_out, dtype, equal_nan=True)
-=======
+
+
 @pytest.mark.elu
 @pytest.mark.parametrize("shape", POINTWISE_SHAPES)
 @pytest.mark.parametrize("dtype", FLOAT_DTYPES)
@@ -293,7 +293,6 @@
         res_out = torch.nn.functional.elu(inp, alpha)
 
     gems_assert_close(res_out, ref_out, dtype)
->>>>>>> 91789f4f
 
 
 @pytest.mark.relu

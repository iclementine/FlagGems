--- conflicted
+++ resolved
@@ -583,7 +583,6 @@
     gems_assert_close(res_out, ref_out, dtype, equal_nan=True)
 
 
-<<<<<<< HEAD
 @pytest.mark.inplace
 @pytest.mark.trunc_divide_
 @pytest.mark.parametrize("shape", POINTWISE_SHAPES)
@@ -606,7 +605,6 @@
             f"{torch.max(torch.abs(ref_out - res_out))}"
         )
     gems_assert_close(res_out, ref_out, dtype, equal_nan=True)
-=======
 @pytest.mark.trunc_divide
 @pytest.mark.parametrize("dtype", [torch.float32, torch.int64])
 def test_accuracy_trunc_divide_scalar_scalar(dtype):
@@ -625,7 +623,6 @@
         gems_assert_equal(res_out, ref_out)
     else:
         gems_assert_close(res_out, ref_out, dtype)
->>>>>>> e02af1fc
 
 
 # TODO: failed at large size, eg. (65536 * 2048,)
@@ -706,7 +703,6 @@
         gems_assert_equal(res_out, ref_out)
 
 
-<<<<<<< HEAD
 @pytest.mark.inplace
 @pytest.mark.floor_divide_
 @pytest.mark.parametrize("shape", POINTWISE_SHAPES)
@@ -745,7 +741,6 @@
         with flag_gems.use_gems():
             res_out = inp1.floor_divide_(d)
         gems_assert_equal(res_out, ref_out)
-=======
 @pytest.mark.floor_divide
 @pytest.mark.parametrize("dtype", [torch.float32, torch.int64])
 def test_accuracy_floor_divide_scalar_scalar(dtype):
@@ -764,7 +759,6 @@
         gems_assert_equal(res_out, ref_out)
     else:
         gems_assert_close(res_out, ref_out, dtype)
->>>>>>> e02af1fc
 
 
 @pytest.mark.remainder

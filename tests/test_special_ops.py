--- conflicted
+++ resolved
@@ -159,7 +159,6 @@
     gems_assert_close(k_embed_out, k_embed_ref, dtype)
 
 
-<<<<<<< HEAD
 @pytest.mark.parametrize("EmbeddingSize", [4096])
 @pytest.mark.parametrize("Batch", [2, 4])
 @pytest.mark.parametrize("M", [4, 8])
@@ -197,7 +196,8 @@
 
     gems_assert_close(ref_out, res_out, dtype)
     gems_assert_close(ref_in_grad, res_in_grad, dtype)
-=======
+
+
 @pytest.mark.parametrize("shape", POINTWISE_SHAPES)
 @pytest.mark.parametrize("dtype", FLOAT_DTYPES)
 def test_accuracy_rand(shape, dtype):
@@ -225,5 +225,4 @@
     with flag_gems.use_gems():
         res_out = torch.rand_like(x)
     assert (res_out <= 1.0).all()
-    assert (res_out >= 0.0).all()
->>>>>>> 064bc623
+    assert (res_out >= 0.0).all()
import pytest
import torch

import flag_gems
<<<<<<< HEAD
from .accuracy_utils import *
from typing import Optional
=======

from .accuracy_utils import (
    FLOAT_DTYPES,
    POINTWISE_SHAPES,
    gems_assert_close,
    to_reference,
)
>>>>>>> 1630cde6


@pytest.mark.parametrize("shape", POINTWISE_SHAPES)
@pytest.mark.parametrize("p", [0.3, 0.6, 0.9])
@pytest.mark.parametrize("dtype", FLOAT_DTYPES)
def test_accuracy_dropout(shape, p, dtype):
    inp = torch.randn(shape, dtype=dtype, device="cuda", requires_grad=True)
    ref_inp = to_reference(inp)

    ref_out = torch.nn.functional.dropout(ref_inp, p, True)
    with flag_gems.use_gems():
        res_out = torch.nn.functional.dropout(inp, p, True)

    out_grad = torch.randn_like(inp)
    ref_grad = to_reference(out_grad)

    (ref_in_grad,) = torch.autograd.grad(ref_out, ref_inp, ref_grad)
    (res_in_grad,) = torch.autograd.grad(res_out, inp, out_grad)

    res_out = to_reference(res_out)
    res_in_grad = to_reference(res_in_grad)

    exp_equal = (p * p + (1 - p) * (1 - p)) * inp.numel()
    num_equal = torch.sum(torch.isclose(ref_out, res_out)).item()
    assert (
        abs(num_equal - exp_equal) / exp_equal <= 0.05
    ), f"num_equal: {num_equal}, exp_equal: {exp_equal}, num_total: {inp.numel()}"

    num_equal = torch.sum(torch.isclose(ref_in_grad, res_in_grad)).item()
    assert (
        abs(num_equal - exp_equal) / exp_equal <= 0.05
    ), f"num_equal: {num_equal}, exp_equal: {exp_equal}, num_total: {inp.numel()}"


def get_rope_cos_sin(max_seq_len, dim, dtype, base=10000, device="cuda"):
    inv_freq = 1.0 / (base ** (torch.arange(0, dim, 2).float().to(device) / dim))
    t = torch.arange(max_seq_len, device=device, dtype=inv_freq.dtype)
    freqs = torch.outer(t, inv_freq)
    cos = freqs.cos().to(dtype)
    sin = freqs.sin().to(dtype)
    return cos, sin


# Copied from transformers.models.llama.modeling_llama.rotate_half
# https://github.com/huggingface/transformers/blob/main/src/transformers/models/llama/modeling_llama.py
def rotate_half(x):
    """Rotates half the hidden dims of the input."""
    x1 = x[..., : x.shape[-1] // 2]
    x2 = x[..., x.shape[-1] // 2 :]  # noqa: E203
    return torch.cat((-x2, x1), dim=-1)


# Copied from transformers.models.cohere.modeling_cohere.rotate_half
# https://github.com/huggingface/transformers/blob/main/src/transformers/models/cohere/modeling_cohere.py
def rotate_interleave(x):
    """Rotates interleave the hidden dims of the input."""
    x1 = x[..., ::2]
    x2 = x[..., 1::2]
    return torch.stack((-x2, x1), dim=-1).flatten(-2)


def torch_apply_rotary_pos_emb(
    q,
    k,
    cos,
    sin,
    position_ids: Optional[torch.Tensor] = None,
    rotary_interleaved: bool = False,
):
    q = q.float()
    k = k.float()
    if position_ids is None:
        cos = cos[None, : q.size(-3), None, :]
        sin = sin[None, : q.size(-3), None, :]
    else:
        cos = cos[position_ids].unsqueeze(-2)  # [bs, seq_len, 1, dim/2]
        sin = sin[position_ids].unsqueeze(-2)  # [bs, seq_len, 1, dim/2]
    if rotary_interleaved:
        cos = torch.repeat_interleave(cos, 2, dim=-1)  # [bs, seq_len, 1, dim]
        sin = torch.repeat_interleave(sin, 2, dim=-1)  # [bs, seq_len, 1, dim]
        rotate_fn = rotate_interleave
    else:
        cos = torch.cat([cos, cos], dim=-1)  # [bs, seq_len, 1, dim]
        sin = torch.cat([sin, sin], dim=-1)  # [bs, seq_len, 1, dim]
        rotate_fn = rotate_half

    q_embed = (q * cos) + (rotate_fn(q) * sin)
    k_embed = (k * cos) + (rotate_fn(k) * sin)

    return q_embed, k_embed


@pytest.mark.parametrize("batch_size", [4, 8])
@pytest.mark.parametrize("max_seq_len", [512, 2048])
@pytest.mark.parametrize("q_heads,k_heads", [(8, 1), (6, 2), (1, 1), (8, 8)])
@pytest.mark.parametrize("head_dim", [64, 96, 128, 256])
@pytest.mark.parametrize("dtype", FLOAT_DTYPES)
@pytest.mark.parametrize("rotary_interleaved", [True, False])
@pytest.mark.parametrize("has_pos_id", [True, False])
def test_apply_rotary_pos_emb(
    batch_size,
    max_seq_len,
    q_heads,
    k_heads,
    head_dim,
    dtype,
    has_pos_id,
    rotary_interleaved,
):
    seq_len = torch.randint(1, max_seq_len, (1,)).item()
    q = torch.randn(
        (batch_size, seq_len, q_heads, head_dim), dtype=dtype, device="cuda"
    )
    k = torch.randn(
        (batch_size, seq_len, k_heads, head_dim), dtype=dtype, device="cuda"
    )

    position_ids = torch.randint(0, max_seq_len, (batch_size, seq_len), device="cuda")
    cos, sin = get_rope_cos_sin(max_seq_len, head_dim, dtype, device="cuda")

    ref_q = to_reference(q, True)
    ref_k = to_reference(k, True)
    ref_cos = to_reference(cos, True)
    ref_sin = to_reference(sin, True)
    ref_position_ids = to_reference(position_ids)

    q_embed_ref, k_embed_ref = torch_apply_rotary_pos_emb(
        q=ref_q,
        k=ref_k,
        cos=ref_cos,
        sin=ref_sin,
        position_ids=ref_position_ids if has_pos_id else None,
        rotary_interleaved=rotary_interleaved,
    )
    q_embed_out, k_embed_out = flag_gems.apply_rotary_pos_emb(
        q=q,
        k=k,
        cos=cos,
        sin=sin,
        position_ids=position_ids if has_pos_id else None,
        rotary_interleaved=rotary_interleaved,
    )

    gems_assert_close(q_embed_out, q_embed_ref, dtype)
    gems_assert_close(k_embed_out, k_embed_ref, dtype)<|MERGE_RESOLUTION|>--- conflicted
+++ resolved
@@ -2,10 +2,6 @@
 import torch
 
 import flag_gems
-<<<<<<< HEAD
-from .accuracy_utils import *
-from typing import Optional
-=======
 
 from .accuracy_utils import (
     FLOAT_DTYPES,
@@ -13,7 +9,7 @@
     gems_assert_close,
     to_reference,
 )
->>>>>>> 1630cde6
+from typing import Optional
 
 
 @pytest.mark.parametrize("shape", POINTWISE_SHAPES)

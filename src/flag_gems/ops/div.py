--- conflicted
+++ resolved
@@ -101,40 +101,28 @@
 @pointwise_dynamic(promotion_methods=[(0, 1, "DEFAULT")])
 @triton.jit
 def floor_div_func(x, y):
-<<<<<<< HEAD
-    return tl.math.floor(div_rd(x, y))
-=======
     if x.type.scalar.is_int() & x.type.scalar.is_int():
         return _int_floordiv(x, y)
     else:
         return tl.math.floor(div_rd(x, y))
->>>>>>> 95719331
 
 
 @pointwise_dynamic(is_tensor=[True, False], promotion_methods=[(0, 1, "DEFAULT")])
 @triton.jit
 def floor_div_func_tensor_scalar(x, y):
-<<<<<<< HEAD
-    return tl.math.floor(div_rd(x, y))
-=======
     if x.type.scalar.is_int() & x.type.scalar.is_int():
         return _int_floordiv(x, y)
     else:
         return tl.math.floor(div_rd(x, y))
->>>>>>> 95719331
 
 
 @pointwise_dynamic(is_tensor=[False, True], promotion_methods=[(0, 1, "DEFAULT")])
 @triton.jit
 def floor_div_func_scalar_tensor(x, y):
-<<<<<<< HEAD
-    return tl.math.floor(div_rd(x, y))
-=======
     if x.type.scalar.is_int() & x.type.scalar.is_int():
         return _int_floordiv(x, y)
     else:
         return tl.math.floor(div_rd(x, y))
->>>>>>> 95719331
 
 
 def floor_divide(A, B):

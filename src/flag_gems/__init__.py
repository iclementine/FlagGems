--- conflicted
+++ resolved
@@ -159,13 +159,10 @@
     lib.impl("repeat_interleave.self_int", repeat_interleave_self_int, "CUDA")
     lib.impl("vstack", vstack, "CUDA")
     lib.impl("repeat_interleave.Tensor", repeat_interleave_tensor, "CUDA")
-<<<<<<< HEAD
     lib.impl("conv2d", conv2d, "CUDA")
     lib.impl("conv1d", conv1d, "CUDA")
     lib.impl("_conv_depthwise2d", _conv_depthwise2d, "CUDA")
-=======
     lib.impl("repeat_interleave.self_Tensor", repeat_interleave_self_tensor, "CUDA")
->>>>>>> 7ecdd129
 
 
 class use_gems:
